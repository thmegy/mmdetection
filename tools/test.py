# Copyright (c) OpenMMLab. All rights reserved.
import argparse
import os
import os.path as osp
import time
import warnings

import mmcv
import torch
from mmcv import Config, DictAction
from mmcv.cnn import fuse_conv_bn
from mmcv.runner import (get_dist_info, init_dist, load_checkpoint,
                         wrap_fp16_model)

from mmdet.apis import multi_gpu_test, single_gpu_test
from mmdet.datasets import (build_dataloader, build_dataset,
                            replace_ImageToTensor)
from mmdet.models import build_detector
from mmdet.utils import (build_ddp, build_dp, compat_cfg, get_device,
                         setup_multi_processes, update_data_root)


def parse_args():
    parser = argparse.ArgumentParser(
        description='MMDet test (and eval) a model')
    parser.add_argument('config', help='test config file path')
    parser.add_argument('checkpoint', help='checkpoint file')
    parser.add_argument(
        '--work-dir',
        help='the directory to save the file containing evaluation metrics')
    parser.add_argument('--out', help='output result file in pickle format')
    parser.add_argument(
        '--fuse-conv-bn',
        action='store_true',
        help='Whether to fuse conv and bn, this will slightly increase'
        'the inference speed')
    parser.add_argument(
        '--gpu-ids',
        type=int,
        nargs='+',
        help='(Deprecated, please use --gpu-id) ids of gpus to use '
        '(only applicable to non-distributed training)')
    parser.add_argument(
        '--gpu-id',
        type=int,
        default=0,
        help='id of gpu to use '
        '(only applicable to non-distributed testing)')
    parser.add_argument(
        '--format-only',
        action='store_true',
        help='Format the output results without perform evaluation. It is'
        'useful when you want to format the result to a specific format and '
        'submit it to the test server')
    parser.add_argument(
        '--eval',
        type=str,
        nargs='+',
        help='evaluation metrics, which depends on the dataset, e.g., "bbox",'
        ' "segm", "proposal" for COCO, and "mAP", "recall" for PASCAL VOC')
    parser.add_argument('--show', action='store_true', help='show results')
    parser.add_argument(
        '--show-dir', help='directory where painted images will be saved')
    parser.add_argument(
        '--show-score-thr',
        type=float,
        default=0.3,
        help='score threshold (default: 0.3)')
    parser.add_argument(
        '--gpu-collect',
        action='store_true',
        help='whether to use gpu to collect results.')
    parser.add_argument(
        '--tmpdir',
        help='tmp directory used for collecting results from multiple '
        'workers, available when gpu-collect is not specified')
    parser.add_argument(
        '--cfg-options',
        nargs='+',
        action=DictAction,
        help='override some settings in the used config, the key-value pair '
        'in xxx=yyy format will be merged into config file. If the value to '
        'be overwritten is a list, it should be like key="[a,b]" or key=a,b '
        'It also allows nested list/tuple values, e.g. key="[(a,b),(c,d)]" '
        'Note that the quotation marks are necessary and that no white space '
        'is allowed.')
    parser.add_argument(
        '--options',
        nargs='+',
        action=DictAction,
        help='custom options for evaluation, the key-value pair in xxx=yyy '
        'format will be kwargs for dataset.evaluate() function (deprecate), '
        'change to --eval-options instead.')
    parser.add_argument(
        '--eval-options',
        nargs='+',
        action=DictAction,
        help='custom options for evaluation, the key-value pair in xxx=yyy '
        'format will be kwargs for dataset.evaluate() function')
    parser.add_argument(
        '--launcher',
        choices=['none', 'pytorch', 'slurm', 'mpi'],
        default='none',
        help='job launcher')
    parser.add_argument('--local_rank', type=int, default=0)
    args = parser.parse_args()
    if 'LOCAL_RANK' not in os.environ:
        os.environ['LOCAL_RANK'] = str(args.local_rank)

    if args.options and args.eval_options:
        raise ValueError(
            '--options and --eval-options cannot be both '
            'specified, --options is deprecated in favor of --eval-options')
    if args.options:
        warnings.warn('--options is deprecated in favor of --eval-options')
        args.eval_options = args.options
    return args


def main():
    args = parse_args()

    assert args.out or args.eval or args.format_only or args.show \
        or args.show_dir, \
        ('Please specify at least one operation (save/eval/format/show the '
         'results / save the results) with the argument "--out", "--eval"'
         ', "--format-only", "--show" or "--show-dir"')

    if args.eval and args.format_only:
        raise ValueError('--eval and --format_only cannot be both specified')

    if args.out is not None and not args.out.endswith(('.pkl', '.pickle')):
        raise ValueError('The output file must be a pkl file.')

    cfg = Config.fromfile(args.config)

    # update data root according to MMDET_DATASETS
    update_data_root(cfg)

    if args.cfg_options is not None:
        cfg.merge_from_dict(args.cfg_options)

    cfg = compat_cfg(cfg)

    # set multi-process settings
    setup_multi_processes(cfg)

    # set cudnn_benchmark
    if cfg.get('cudnn_benchmark', False):
        torch.backends.cudnn.benchmark = True

    if 'pretrained' in cfg.model:
        cfg.model.pretrained = None
    elif 'init_cfg' in cfg.model.backbone:
        cfg.model.backbone.init_cfg = None

    if cfg.model.get('neck'):
        if isinstance(cfg.model.neck, list):
            for neck_cfg in cfg.model.neck:
                if neck_cfg.get('rfp_backbone'):
                    if neck_cfg.rfp_backbone.get('pretrained'):
                        neck_cfg.rfp_backbone.pretrained = None
        elif cfg.model.neck.get('rfp_backbone'):
            if cfg.model.neck.rfp_backbone.get('pretrained'):
                cfg.model.neck.rfp_backbone.pretrained = None

    if args.gpu_ids is not None:
        cfg.gpu_ids = args.gpu_ids[0:1]
        warnings.warn('`--gpu-ids` is deprecated, please use `--gpu-id`. '
                      'Because we only support single GPU mode in '
                      'non-distributed testing. Use the first GPU '
                      'in `gpu_ids` now.')
    else:
        cfg.gpu_ids = [args.gpu_id]
    cfg.device = get_device()
    # init distributed env first, since logger depends on the dist info.
    if args.launcher == 'none':
        distributed = False
    else:
        distributed = True
        init_dist(args.launcher, **cfg.dist_params)

    test_dataloader_default_args = dict(
        samples_per_gpu=1, workers_per_gpu=2, dist=distributed, shuffle=False)

    # in case the test dataset is concatenated
    if isinstance(cfg.data.test, dict):
        cfg.data.test.test_mode = True
        if cfg.data.test_dataloader.get('samples_per_gpu', 1) > 1:
            # Replace 'ImageToTensor' to 'DefaultFormatBundle'
            cfg.data.test.pipeline = replace_ImageToTensor(
                cfg.data.test.pipeline)
    elif isinstance(cfg.data.test, list):
        for ds_cfg in cfg.data.test:
            ds_cfg.test_mode = True
        if cfg.data.test_dataloader.get('samples_per_gpu', 1) > 1:
            for ds_cfg in cfg.data.test:
                ds_cfg.pipeline = replace_ImageToTensor(ds_cfg.pipeline)

    test_loader_cfg = {
        **test_dataloader_default_args,
        **cfg.data.get('test_dataloader', {})
    }

    rank, _ = get_dist_info()
    # allows not to create
    if args.work_dir is not None and rank == 0:
        mmcv.mkdir_or_exist(osp.abspath(args.work_dir))
        timestamp = time.strftime('%Y%m%d_%H%M%S', time.localtime())
        json_file = osp.join(args.work_dir, f'eval_{timestamp}.json')

    # build the dataloader
    dataset = build_dataset(cfg.data.test)
    data_loader = build_dataloader(dataset, **test_loader_cfg)

    # build the model and load checkpoint
    cfg.model.train_cfg = None
    model = build_detector(cfg.model, test_cfg=cfg.get('test_cfg'))
    fp16_cfg = cfg.get('fp16', None)
    if fp16_cfg is not None:
        wrap_fp16_model(model)
    checkpoint = load_checkpoint(model, args.checkpoint, map_location='cpu')
    if args.fuse_conv_bn:
        model = fuse_conv_bn(model)
    # old versions did not save class info in checkpoints, this walkaround is
    # for backward compatibility
    if 'CLASSES' in checkpoint.get('meta', {}):
        model.CLASSES = checkpoint['meta']['CLASSES']
    else:
        model.CLASSES = dataset.CLASSES

    if not distributed:
<<<<<<< HEAD
        model = MMDataParallel(model, device_ids=cfg.gpu_ids)

        do_MC_dropout = cfg.model.test_cfg.get('enable_dropout', False)
        n_samples = cfg.model.test_cfg.get('n_MC_samples', 20)

=======
        model = build_dp(model, cfg.device, device_ids=cfg.gpu_ids)
>>>>>>> 1376e77e
        outputs = single_gpu_test(model, data_loader, args.show, args.show_dir,
                                  args.show_score_thr, do_MC_dropout=do_MC_dropout, n_samples=n_samples)
    else:
        model = build_ddp(
            model,
            cfg.device,
            device_ids=[int(os.environ['LOCAL_RANK'])],
            broadcast_buffers=False)
        outputs = multi_gpu_test(model, data_loader, args.tmpdir,
                                 args.gpu_collect)

    rank, _ = get_dist_info()
    if rank == 0:
        if args.out:
            print(f'\nwriting results to {args.out}')
            mmcv.dump(outputs, args.out)
        kwargs = {} if args.eval_options is None else args.eval_options
        if args.format_only:
            dataset.format_results(outputs, **kwargs)
        if args.eval:
            eval_kwargs = cfg.get('evaluation', {}).copy()
            # hard-code way to remove EvalHook args
            for key in [
                    'interval', 'tmpdir', 'start', 'gpu_collect', 'save_best',
                    'rule', 'dynamic_intervals'
            ]:
                eval_kwargs.pop(key, None)
            eval_kwargs.update(dict(metric=args.eval, **kwargs))
            metric = dataset.evaluate(outputs, **eval_kwargs)
            print(metric)
            metric_dict = dict(config=args.config, metric=metric)
            if args.work_dir is not None and rank == 0:
                mmcv.dump(metric_dict, json_file)


if __name__ == '__main__':
    main()<|MERGE_RESOLUTION|>--- conflicted
+++ resolved
@@ -230,15 +230,10 @@
         model.CLASSES = dataset.CLASSES
 
     if not distributed:
-<<<<<<< HEAD
-        model = MMDataParallel(model, device_ids=cfg.gpu_ids)
-
         do_MC_dropout = cfg.model.test_cfg.get('enable_dropout', False)
         n_samples = cfg.model.test_cfg.get('n_MC_samples', 20)
 
-=======
         model = build_dp(model, cfg.device, device_ids=cfg.gpu_ids)
->>>>>>> 1376e77e
         outputs = single_gpu_test(model, data_loader, args.show, args.show_dir,
                                   args.show_score_thr, do_MC_dropout=do_MC_dropout, n_samples=n_samples)
     else:
