# Copyright (c) OpenMMLab. All rights reserved.
import argparse
import copy
import os
import os.path as osp
import time
import warnings

import mmcv
import torch
import torch.distributed as dist
from mmcv import Config, DictAction
from mmcv.runner import get_dist_info, init_dist
from mmcv.utils import get_git_hash

from mmdet import __version__
from mmdet.apis import init_random_seed, set_random_seed, train_detector
from mmdet.datasets import build_dataset
from mmdet.models import build_detector
from mmdet.utils import (collect_env, get_device, get_root_logger,
                         setup_multi_processes, update_data_root)


def parse_args():
    parser = argparse.ArgumentParser(description='Train a detector')
    parser.add_argument('config', help='train config file path')
    parser.add_argument('--work-dir', help='the dir to save logs and models')
    parser.add_argument(
        '--resume-from', help='the checkpoint file to resume from')
    parser.add_argument(
        '--auto-resume',
        action='store_true',
        help='resume from the latest checkpoint automatically')
    parser.add_argument(
        '--no-validate',
        action='store_true',
        help='whether not to evaluate the checkpoint during training')
    group_gpus = parser.add_mutually_exclusive_group()
    group_gpus.add_argument(
        '--gpus',
        type=int,
        help='(Deprecated, please use --gpu-id) number of gpus to use '
        '(only applicable to non-distributed training)')
    group_gpus.add_argument(
        '--gpu-ids',
        type=int,
        nargs='+',
        help='(Deprecated, please use --gpu-id) ids of gpus to use '
        '(only applicable to non-distributed training)')
    group_gpus.add_argument(
        '--gpu-id',
        type=int,
        default=0,
        help='id of gpu to use '
        '(only applicable to non-distributed training)')
    parser.add_argument('--seed', type=int, default=None, help='random seed')
    parser.add_argument(
        '--diff-seed',
        action='store_true',
        help='Whether or not set different seeds for different ranks')
    parser.add_argument(
        '--deterministic',
        action='store_true',
        help='whether to set deterministic options for CUDNN backend.')
    parser.add_argument(
        '--options',
        nargs='+',
        action=DictAction,
        help='override some settings in the used config, the key-value pair '
        'in xxx=yyy format will be merged into config file (deprecate), '
        'change to --cfg-options instead.')
    parser.add_argument(
        '--cfg-options',
        nargs='+',
        action=DictAction,
        help='override some settings in the used config, the key-value pair '
        'in xxx=yyy format will be merged into config file. If the value to '
        'be overwritten is a list, it should be like key="[a,b]" or key=a,b '
        'It also allows nested list/tuple values, e.g. key="[(a,b),(c,d)]" '
        'Note that the quotation marks are necessary and that no white space '
        'is allowed.')
    parser.add_argument(
        '--launcher',
        choices=['none', 'pytorch', 'slurm', 'mpi'],
        default='none',
        help='job launcher')
    parser.add_argument('--local_rank', type=int, default=0)
<<<<<<< HEAD
    parser.add_argument('--incremental-learning', action='store_true', help='Use sampler for incremental learning')

=======
    parser.add_argument(
        '--auto-scale-lr',
        action='store_true',
        help='enable automatically scaling LR.')
>>>>>>> 1376e77e
    args = parser.parse_args()
    if 'LOCAL_RANK' not in os.environ:
        os.environ['LOCAL_RANK'] = str(args.local_rank)

    if args.options and args.cfg_options:
        raise ValueError(
            '--options and --cfg-options cannot be both '
            'specified, --options is deprecated in favor of --cfg-options')
    if args.options:
        warnings.warn('--options is deprecated in favor of --cfg-options')
        args.cfg_options = args.options

    return args


def main():
    args = parse_args()

    cfg = Config.fromfile(args.config)

    # update data root according to MMDET_DATASETS
    update_data_root(cfg)

    if args.cfg_options is not None:
        cfg.merge_from_dict(args.cfg_options)

    if args.auto_scale_lr:
        if 'auto_scale_lr' in cfg and \
                'enable' in cfg.auto_scale_lr and \
                'base_batch_size' in cfg.auto_scale_lr:
            cfg.auto_scale_lr.enable = True
        else:
            warnings.warn('Can not find "auto_scale_lr" or '
                          '"auto_scale_lr.enable" or '
                          '"auto_scale_lr.base_batch_size" in your'
                          ' configuration file. Please update all the '
                          'configuration files to mmdet >= 2.23.1.')

    # set multi-process settings
    setup_multi_processes(cfg)

    # set cudnn_benchmark
    if cfg.get('cudnn_benchmark', False):
        torch.backends.cudnn.benchmark = True

    # work_dir is determined in this priority: CLI > segment in file > filename
    if args.work_dir is not None:
        # update configs according to CLI args if args.work_dir is not None
        cfg.work_dir = args.work_dir
    elif cfg.get('work_dir', None) is None:
        # use config filename as default work_dir if cfg.work_dir is None
        cfg.work_dir = osp.join('./work_dirs',
                                osp.splitext(osp.basename(args.config))[0])
    if args.resume_from is not None:
        cfg.resume_from = args.resume_from
    cfg.auto_resume = args.auto_resume
    if args.gpus is not None:
        cfg.gpu_ids = range(1)
        warnings.warn('`--gpus` is deprecated because we only support '
                      'single GPU mode in non-distributed training. '
                      'Use `gpus=1` now.')
    if args.gpu_ids is not None:
        cfg.gpu_ids = args.gpu_ids[0:1]
        warnings.warn('`--gpu-ids` is deprecated, please use `--gpu-id`. '
                      'Because we only support single GPU mode in '
                      'non-distributed training. Use the first GPU '
                      'in `gpu_ids` now.')
    if args.gpus is None and args.gpu_ids is None:
        cfg.gpu_ids = [args.gpu_id]

    # init distributed env first, since logger depends on the dist info.
    if args.launcher == 'none':
        distributed = False
    else:
        distributed = True
        init_dist(args.launcher, **cfg.dist_params)
        # re-set gpu_ids with distributed training mode
        _, world_size = get_dist_info()
        cfg.gpu_ids = range(world_size)

    # create work_dir
    mmcv.mkdir_or_exist(osp.abspath(cfg.work_dir))
    # dump config
    cfg.dump(osp.join(cfg.work_dir, osp.basename(args.config)))
    # init the logger before other steps
    timestamp = time.strftime('%Y%m%d_%H%M%S', time.localtime())
    log_file = osp.join(cfg.work_dir, f'{timestamp}.log')
    logger = get_root_logger(log_file=log_file, log_level=cfg.log_level)

    # init the meta dict to record some important information such as
    # environment info and seed, which will be logged
    meta = dict()
    # log env info
    env_info_dict = collect_env()
    env_info = '\n'.join([(f'{k}: {v}') for k, v in env_info_dict.items()])
    dash_line = '-' * 60 + '\n'
    logger.info('Environment info:\n' + dash_line + env_info + '\n' +
                dash_line)
    meta['env_info'] = env_info
    meta['config'] = cfg.pretty_text
    # log some basic info
    logger.info(f'Distributed training: {distributed}')
    logger.info(f'Config:\n{cfg.pretty_text}')

    cfg.device = get_device()
    # set random seeds
    seed = init_random_seed(args.seed, device=cfg.device)
    seed = seed + dist.get_rank() if args.diff_seed else seed
    logger.info(f'Set random seed to {seed}, '
                f'deterministic: {args.deterministic}')
    set_random_seed(seed, deterministic=args.deterministic)
    cfg.seed = seed
    meta['seed'] = seed
    meta['exp_name'] = osp.basename(args.config)

    model = build_detector(
        cfg.model,
        train_cfg=cfg.get('train_cfg'),
        test_cfg=cfg.get('test_cfg'))
    model.init_weights()

    datasets = [build_dataset(cfg.data.train)]
    if len(cfg.workflow) == 2:
        val_dataset = copy.deepcopy(cfg.data.val)
        val_dataset.pipeline = cfg.data.train.pipeline
        datasets.append(build_dataset(val_dataset))
    if cfg.checkpoint_config is not None:
        # save mmdet version, config file content and class names in
        # checkpoints as meta data
        cfg.checkpoint_config.meta = dict(
            mmdet_version=__version__ + get_git_hash()[:7],
            CLASSES=datasets[0].CLASSES)
    # add an attribute for visualization convenience
    model.CLASSES = datasets[0].CLASSES
    train_detector(
        model,
        datasets,
        cfg,
        distributed=distributed,
        validate=(not args.no_validate),
        timestamp=timestamp,
        meta=meta,
        incremental_learning=args.incremental_learning)


if __name__ == '__main__':
    main()<|MERGE_RESOLUTION|>--- conflicted
+++ resolved
@@ -85,15 +85,11 @@
         default='none',
         help='job launcher')
     parser.add_argument('--local_rank', type=int, default=0)
-<<<<<<< HEAD
     parser.add_argument('--incremental-learning', action='store_true', help='Use sampler for incremental learning')
-
-=======
     parser.add_argument(
         '--auto-scale-lr',
         action='store_true',
         help='enable automatically scaling LR.')
->>>>>>> 1376e77e
     args = parser.parse_args()
     if 'LOCAL_RANK' not in os.environ:
         os.environ['LOCAL_RANK'] = str(args.local_rank)
