--- conflicted
+++ resolved
@@ -12,15 +12,9 @@
 from mmcv.utils import TORCH_VERSION, Registry, build_from_cfg, digit_version
 from torch.utils.data import DataLoader
 
-<<<<<<< HEAD
-from .samplers import (DistributedGroupSampler, DistributedSampler,
-                       GroupSampler, InfiniteBatchSampler,
-                       InfiniteGroupBatchSampler, InfiniteWeightedSampler)
-=======
 from .samplers import (ClassAwareSampler, DistributedGroupSampler,
                        DistributedSampler, GroupSampler, InfiniteBatchSampler,
-                       InfiniteGroupBatchSampler)
->>>>>>> 1376e77e
+                       InfiniteGroupBatchSampler, InfiniteWeightedSampler)
 
 if platform.system() != 'Windows':
     # https://github.com/pytorch/pytorch/issues/973
