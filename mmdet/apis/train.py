--- conflicted
+++ resolved
@@ -120,14 +120,10 @@
                    distributed=False,
                    validate=False,
                    timestamp=None,
-<<<<<<< HEAD
                    meta=None,
                    incremental_learning=False):
-=======
-                   meta=None):
 
     cfg = compat_cfg(cfg)
->>>>>>> 1376e77e
     logger = get_root_logger(log_level=cfg.log_level)
 
     # prepare data loaders
@@ -136,7 +132,6 @@
     runner_type = 'EpochBasedRunner' if 'runner' not in cfg else cfg.runner[
         'type']
 
-<<<<<<< HEAD
     al_kwargs = {}
     if 'bbox_head' in cfg.model:
         if 'test_cfg' in cfg.model.bbox_head:
@@ -144,23 +139,6 @@
                 al_kwargs['alpha'] = cfg.model.bbox_head.test_cfg.active_learning.get('alpha', 0.5) # for active learning
                 al_kwargs['n_sel'] = cfg.model.bbox_head.test_cfg.active_learning.get('n_sel', 50)
     
-    data_loaders = [
-        build_dataloader(
-            ds,
-            cfg.data.samples_per_gpu,
-            cfg.data.workers_per_gpu,
-            # `num_gpus` will be ignored if distributed
-            num_gpus=len(cfg.gpu_ids),
-            dist=distributed,
-            seed=cfg.seed,
-            runner_type=runner_type,
-            persistent_workers=cfg.data.get('persistent_workers', False),
-            incremental_learning = incremental_learning,
-            **al_kwargs
-        )
-        for ds in dataset
-    ]
-=======
     train_dataloader_default_args = dict(
         samples_per_gpu=2,
         workers_per_gpu=2,
@@ -173,11 +151,12 @@
 
     train_loader_cfg = {
         **train_dataloader_default_args,
-        **cfg.data.get('train_dataloader', {})
+        **cfg.data.get('train_dataloader', {}),
+        **al_kwargs,
+        'incremental_learning' : incremental_learning
     }
 
     data_loaders = [build_dataloader(ds, **train_loader_cfg) for ds in dataset]
->>>>>>> 1376e77e
 
     # put model on gpus
     if distributed:
