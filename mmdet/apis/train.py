--- conflicted
+++ resolved
@@ -96,17 +96,10 @@
         num_gpus = len(cfg.gpu_ids)
 
     # calculate the batch size
-<<<<<<< HEAD
-    batch_size = num_gpus * cfg.data.train_dataloader.samples_per_gpu
-    logger.info(f'You are using {num_gpus} GPU(s) '
-                f'and {cfg.data.train_dataloader.samples_per_gpu} samples per GPU. '
-                f'Total batch size is {batch_size}.')
-=======
     samples_per_gpu = cfg.data.train_dataloader.samples_per_gpu
     batch_size = num_gpus * samples_per_gpu
     logger.info(f'Training with {num_gpus} GPU(s) with {samples_per_gpu} '
                 f'samples per GPU. The total batch size is {batch_size}.')
->>>>>>> 31c84958
 
     if batch_size != base_batch_size:
         # scale LR with
