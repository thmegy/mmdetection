--- conflicted
+++ resolved
@@ -237,15 +237,11 @@
                 each element represents the class label of the corresponding
                 box.
         """
-<<<<<<< HEAD
-        scale_factors = [img_meta['scale_factor'] for img_meta in img_metas]
-=======
         assert len(pred_maps) == self.num_levels
         cfg = self.test_cfg if cfg is None else cfg
         scale_factors = np.array(
             [img_meta['scale_factor'] for img_meta in img_metas])
 
->>>>>>> 31c84958
         num_imgs = len(img_metas)
         cfg = self.test_cfg if cfg is None else cfg
 
